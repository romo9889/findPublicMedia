--- conflicted
+++ resolved
@@ -1,22 +1,6 @@
 # findPublicMedia
 
 A project to find and manage public media resources.
-
-## 🚀 Quick Setup
-
-### 1. Authentication Setup (One-time only)
-Run the authentication setup script to securely store your GitHub credentials:
-```bash
-./scripts/setup-auth.sh
-```
-
-This will configure your system to automatically handle GitHub authentication without requiring you to enter your token each time.
-
-### 2. Test Your Setup
-After configuring authentication, test it:
-```bash
-./scripts/test-push.sh
-```
 
 ## 🩵 Step 1 — The Tiny Spark
 
@@ -75,9 +59,6 @@
 - Archive.org search URL
 - OpenSubtitles URL (direct API result if key provided; otherwise a site search link)
 
-<<<<<<< HEAD
-## 📋 Getting Started
-=======
 ---
 
 ## 🎬 Streaming Feature — Instant Playback
@@ -194,14 +175,13 @@
 ```
 
 ## Getting Started
->>>>>>> 6a519b3a
 
 This project is set up with Git flow branching:
 - `main` - Production-ready code
 - `develop` - Integration branch for features
 - Feature branches - Individual features branched off develop
 
-## 🔄 Development Workflow
+## Development Workflow
 
 1. Create feature branches from `develop`
 2. Merge completed features back to `develop`
