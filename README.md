# findPublicMedia

A project to find and manage public media resources.

<<<<<<< HEAD
## 🚀 Quick Setup

### 1. Authentication Setup (One-time only)
Run the authentication setup script to securely store your GitHub credentials:
```bash
./scripts/setup-auth.sh
```

This will configure your system to automatically handle GitHub authentication without requiring you to enter your token each time.

### 2. Test Your Setup
After configuring authentication, test it:
```bash
./scripts/test-push.sh
```

## 📋 Getting Started
=======
## 🩵 Step 1 — The Tiny Spark

Goal: Search for a movie and open a legal link in your browser.

### 1) Get a free TMDB API key
- Create an account at https://www.themoviedb.org/
- Go to your account settings → API → Request an API key (v3)
- Copy the key

In your terminal (zsh), set it for this session:

```zsh
export TMDB_API_KEY="YOUR_TMDB_V3_API_KEY"
```

Optional: add that line to your `~/.zshrc` to persist it across sessions.

### 2) Run the tiny app
From the repo root in VS Code’s terminal:

```zsh
python3 vibe_streamer.py
```

When prompted, type:

```
Night of the Living Dead
```

It will open an Archive.org search page for that film in your default browser.

Tip: you can also run without a key (it will still open an Archive.org search by raw title),
but the TMDB key improves title/year matching.

## Getting Started
>>>>>>> 9b708569

This project is set up with Git flow branching:
- `main` - Production-ready code
- `develop` - Integration branch for features
- Feature branches - Individual features branched off develop

## 🔄 Development Workflow

1. Create feature branches from `develop`
2. Merge completed features back to `develop`
3. When ready for release, merge `develop` to `main`<|MERGE_RESOLUTION|>--- conflicted
+++ resolved
@@ -2,7 +2,6 @@
 
 A project to find and manage public media resources.
 
-<<<<<<< HEAD
 ## 🚀 Quick Setup
 
 ### 1. Authentication Setup (One-time only)
@@ -19,8 +18,6 @@
 ./scripts/test-push.sh
 ```
 
-## 📋 Getting Started
-=======
 ## 🩵 Step 1 — The Tiny Spark
 
 Goal: Search for a movie and open a legal link in your browser.
@@ -56,8 +53,7 @@
 Tip: you can also run without a key (it will still open an Archive.org search by raw title),
 but the TMDB key improves title/year matching.
 
-## Getting Started
->>>>>>> 9b708569
+## 📋 Getting Started
 
 This project is set up with Git flow branching:
 - `main` - Production-ready code
