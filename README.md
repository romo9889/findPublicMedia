--- conflicted
+++ resolved
@@ -53,9 +53,6 @@
 Tip: you can also run without a key (it will still open an Archive.org search by raw title),
 but the TMDB key improves title/year matching.
 
-<<<<<<< HEAD
-## 📋 Getting Started
-=======
 ## 🧩 Step 2 — Subtitles (Optional)
 
 Add a function to retrieve a subtitle link from OpenSubtitles.
@@ -78,8 +75,7 @@
 - Archive.org search URL
 - OpenSubtitles URL (direct API result if key provided; otherwise a site search link)
 
-## Getting Started
->>>>>>> 6c946b45
+## 📋 Getting Started
 
 This project is set up with Git flow branching:
 - `main` - Production-ready code
